use std::{fmt, fmt::Write as _, sync::Arc};

use jslt_macro::expect_inner;
use pest::iterators::{Pair, Pairs};
use serde_json::Value;

use crate::{
  context::{Context, DynamicFunction, JsltFunction, builtins},
  error::{JsltError, Result},
  format,
  parser::{FromPairs, Rule},
  transform::{
    Transform,
    value::{ValueTransformer, accessor::AccessorTransformer},
  },
};

#[derive(Debug)]
pub enum ExprTransformer {
  Value(ValueTransformer),
  IfStatement(IfStatementTransformer),
  OperatorExpr(OperatorExprTransformer),
  FunctionDef(FunctionDefTransformer),
  FunctionCall(FunctionCallTransformer),
  VariableDef(VariableDefTransformer),
}

impl Transform for ExprTransformer {
  fn transform_value(&self, context: Context<'_>, input: &Value) -> Result<Value> {
    match self {
      ExprTransformer::Value(value) => value.transform_value(context, input),
      ExprTransformer::IfStatement(ifstmt) => ifstmt.transform_value(context, input),
      ExprTransformer::FunctionCall(fcall) => fcall.transform_value(context, input),
      ExprTransformer::FunctionDef(fdef) => fdef.transform_value(context, input),
      ExprTransformer::OperatorExpr(oper_expr) => oper_expr.transform_value(context, input),
      ExprTransformer::VariableDef(variable_def) => variable_def.transform_value(context, input),
    }
  }
}

impl FromPairs for ExprTransformer {
  fn from_pairs(pairs: &mut Pairs<Rule>) -> Result<Self> {
    if let Some(pair) = pairs.peek() {
      return match pair.as_rule() {
        Rule::IfStatement => {
          IfStatementTransformer::from_pairs(pairs).map(ExprTransformer::IfStatement)
        }
        Rule::FunctionCall => {
          FunctionCallTransformer::from_pairs(pairs).map(ExprTransformer::FunctionCall)
        }
        Rule::FunctionDef => {
          FunctionDefTransformer::from_pairs(pairs).map(ExprTransformer::FunctionDef)
        }
        Rule::OperatorExpr => {
          OperatorExprTransformer::from_pairs(pairs).map(ExprTransformer::OperatorExpr)
        }
        Rule::VariableDef => {
          VariableDefTransformer::from_pairs(pairs).map(ExprTransformer::VariableDef)
        }
        _ => ValueTransformer::from_pairs(pairs).map(ExprTransformer::Value),
      };
    }

    Err(JsltError::UnexpectedEnd)
  }
}

impl format::Display for ExprTransformer {
  fn fmt(&self, f: &mut format::Formatter<'_>) -> fmt::Result {
    match self {
      ExprTransformer::Value(val) => format::Display::fmt(val, f),
      ExprTransformer::IfStatement(ifstmt) => format::Display::fmt(ifstmt, f),
      ExprTransformer::FunctionCall(fcall) => format::Display::fmt(fcall, f),
      ExprTransformer::FunctionDef(fdef) => format::Display::fmt(fdef, f),
      ExprTransformer::OperatorExpr(oper_expr) => format::Display::fmt(oper_expr, f),
      ExprTransformer::VariableDef(variable_def) => format::Display::fmt(variable_def, f),
    }
  }
}

#[derive(Debug)]
pub enum OperatorTransformer {
  Add,
  Sub,
  Div,
  Mul,
  And,
  Or,
  Gt,
  Gte,
  Lt,
  Lte,
  Equal,
  NotEqual,
  Pipe,
}

impl fmt::Display for OperatorTransformer {
  fn fmt(&self, f: &mut fmt::Formatter<'_>) -> fmt::Result {
    match self {
      OperatorTransformer::Add => f.write_char('+'),
      OperatorTransformer::Sub => f.write_char('-'),
      OperatorTransformer::Div => f.write_char('/'),
      OperatorTransformer::Mul => f.write_char('*'),
      OperatorTransformer::And => f.write_str("and"),
      OperatorTransformer::Or => f.write_str("or"),
      OperatorTransformer::Gt => f.write_str(">"),
      OperatorTransformer::Gte => f.write_str(">="),
      OperatorTransformer::Lt => f.write_str("<"),
      OperatorTransformer::Lte => f.write_str("<="),
      OperatorTransformer::Equal => f.write_str("=="),
      OperatorTransformer::NotEqual => f.write_str("!="),
      OperatorTransformer::Pipe => f.write_str("|"),
    }
  }
}

#[derive(Debug)]
pub struct OperatorExprTransformer {
  lhs: Box<ExprTransformer>,
  operator: OperatorTransformer,
  rhs: Box<ExprTransformer>,
}

macro_rules! impl_operator_parse {
  ($ident:ident, $op:ident) => {
    impl_operator_parse!($ident, $op, false)
  };
  ($ident:ident, $op:ident, $invert:literal) => {
    let found_rule = {
      let matcher = |(_, pair): &(_, &Pair<Rule>)| matches!(pair.as_rule(), Rule::$op);

      if $invert {
        $ident.iter().enumerate().rev().find(matcher)
      } else {
        $ident.iter().enumerate().find(matcher)
      }
    };

    if let Some((index, _)) = found_rule {
      let mut right = $ident.split_off(index).split_off(1);

      let lhs = if $ident.len() == 1 {
        Box::new(ExprTransformer::from_pairs(&mut Pairs::single(
          $ident.pop().expect("Should have at least one value"),
        ))?)
      } else {
        Box::new(ExprTransformer::OperatorExpr(
          OperatorExprTransformer::from_inner_vec($ident)?,
        ))
      };

      let rhs = if right.len() == 1 {
        Box::new(ExprTransformer::from_pairs(&mut Pairs::single(
          right.pop().expect("Should have at least one value"),
        ))?)
      } else {
        Box::new(ExprTransformer::OperatorExpr(
          OperatorExprTransformer::from_inner_vec(right)?,
        ))
      };

      return Ok(OperatorExprTransformer {
        lhs,
        rhs,
        operator: OperatorTransformer::$op,
      });
    }
  };
}

impl OperatorExprTransformer {
  pub fn from_inner_vec(mut pairs: Vec<Pair<Rule>>) -> Result<Self> {
    impl_operator_parse!(pairs, And);
    impl_operator_parse!(pairs, Or);
    impl_operator_parse!(pairs, Gt);
    impl_operator_parse!(pairs, Gte);
    impl_operator_parse!(pairs, Lt);
    impl_operator_parse!(pairs, Lte);
    impl_operator_parse!(pairs, Equal);
    impl_operator_parse!(pairs, NotEqual);

    impl_operator_parse!(pairs, Mul);
<<<<<<< HEAD
    impl_operator_parse!(pairs, Div);
    impl_operator_parse!(pairs, Pipe);
=======
    impl_operator_parse!(pairs, Add);
    impl_operator_parse!(pairs, Div, true);
    impl_operator_parse!(pairs, Sub, true);
>>>>>>> c3b66b93

    Err(JsltError::InvalidInput(format!(
      "Could not evaluate the expession {pairs:#?}",
    )))
  }
}

impl FromPairs for OperatorExprTransformer {
  fn from_pairs(pairs: &mut Pairs<Rule>) -> Result<Self> {
    let pairs = expect_inner!(pairs, Rule::OperatorExpr)?;

    Self::from_inner_vec(pairs.collect())
  }
}

impl Transform for OperatorExprTransformer {
  fn transform_value(&self, context: Context<'_>, input: &Value) -> Result<Value> {
    let left = self
      .lhs
      .transform_value(Context::Borrowed(&context), input)?;

    if matches!(self.operator, OperatorTransformer::Pipe) {
      return self.rhs.transform_value(context, &left);
    }

    let right = self.rhs.transform_value(context, input)?;

    match self.operator {
      OperatorTransformer::Add => match (&left, &right) {
        (Value::Null, Value::Number(_))
        | (Value::Number(_), Value::Null)
        | (Value::Null, Value::Null) => Ok(Value::Null),
        (Value::Array(_) | Value::Object(_), Value::Null) => Ok(left),
        (Value::Null, Value::Array(_) | Value::Object(_)) => Ok(right),
        (Value::Array(left), Value::Array(right)) => Ok(Value::Array(
          left.clone().into_iter().chain(right.clone()).collect(),
        )),
        (Value::Number(left), Value::Number(right)) if left.is_u64() && right.is_u64() => {
          Ok(Value::Number(
            (left.as_u64().expect("Should be u64") + right.as_u64().expect("Should be u64")).into(),
          ))
        }
        (Value::Number(left), Value::Number(right)) if left.is_i64() && right.is_i64() => {
          Ok(Value::Number(
            (left.as_i64().expect("Should be i64") + right.as_i64().expect("Should be i64")).into(),
          ))
        }
        (Value::Number(left), Value::Number(right)) => Ok(
          (left.as_f64().expect("Should be f64") + right.as_f64().expect("Should be f64")).into(),
        ),
        (Value::String(left), Value::String(right)) => Ok(Value::String(format!("{left}{right}"))),
        (left, Value::String(right)) => Ok(Value::String(format!("{left}{right}"))),
        (Value::String(left), right) => Ok(Value::String(format!("{left}{right}"))),
        (Value::Object(left), Value::Object(right)) => Ok(Value::Object(
          left
            .into_iter()
            .chain(right)
            .map(|(k, v)| (k.clone(), v.clone()))
            .collect(),
        )),
        _ => Err(JsltError::InvalidInput(format!(
          "Add (\"+\") operator invalid input (got \"{left} + {right}\")"
        ))),
      },
      OperatorTransformer::Sub => match (&left, &right) {
        (Value::Null, _) | (_, Value::Null) => Ok(Value::Null),
        (Value::Number(left), Value::Number(right)) if left.is_u64() && right.is_u64() => {
          Ok(Value::Number(
            (left.as_u64().expect("Should be u64") - right.as_u64().expect("Should be u64")).into(),
          ))
        }
        (Value::Number(left), Value::Number(right)) if left.is_i64() && right.is_i64() => {
          Ok(Value::Number(
            (left.as_i64().expect("Should be i64") - right.as_i64().expect("Should be i64")).into(),
          ))
        }
        (Value::Number(left), Value::Number(right)) => Ok(
          (left.as_f64().expect("Should be f64") - right.as_f64().expect("Should be f64")).into(),
        ),
        _ => Err(JsltError::InvalidInput(format!(
          "Sub (\"-\") operator must be 2 numbers (got \"{left} - {right}\")"
        ))),
      },
      OperatorTransformer::Mul => match (&left, &right) {
        (Value::Null, _) | (_, Value::Null) => Ok(Value::Null),
        (Value::String(left), Value::Number(right)) if right.is_u64() => Ok(Value::String(
          std::iter::from_fn(|| Some(left.clone()))
            .take(right.as_u64().expect("Should be u64") as usize)
            .collect(),
        )),
        (Value::Number(left), Value::Number(right)) if left.is_u64() && right.is_u64() => {
          Ok(Value::Number(
            (left.as_u64().expect("Should be u64") * right.as_u64().expect("Should be u64")).into(),
          ))
        }
        (Value::Number(left), Value::Number(right)) if left.is_i64() && right.is_i64() => {
          Ok(Value::Number(
            (left.as_i64().expect("Should be i64") * right.as_i64().expect("Should be i64")).into(),
          ))
        }
        (Value::Number(left), Value::Number(right)) => Ok(
          (left.as_f64().expect("Should be f64") * right.as_f64().expect("Should be f64")).into(),
        ),
        _ => Err(JsltError::InvalidInput(format!(
          "Mul (\"*\") operator must be 2 numbers (got \"{left} * {right}\")"
        ))),
      },
      OperatorTransformer::Div => match (&left, &right) {
        (Value::Null, _) | (_, Value::Null) => Ok(Value::Null),
        (Value::Number(left), Value::Number(right)) if left.is_u64() && right.is_u64() => {
          Ok(Value::Number(
            (left.as_u64().expect("Should be u64") / right.as_u64().expect("Should be u64")).into(),
          ))
        }
        (Value::Number(left), Value::Number(right)) if left.is_i64() && right.is_i64() => {
          Ok(Value::Number(
            (left.as_i64().expect("Should be i64") / right.as_i64().expect("Should be i64")).into(),
          ))
        }
        (Value::Number(left), Value::Number(right)) => Ok(
          (left.as_f64().expect("Should be f64") / right.as_f64().expect("Should be f64")).into(),
        ),
        _ => Err(JsltError::InvalidInput(format!(
          "Div (\"/\") operator must be 2 numbers (got \"{left} / {right}\")"
        ))),
      },
      OperatorTransformer::And => match (&left, &right) {
        (Value::Bool(true), Value::Bool(true)) => Ok(Value::Bool(true)),
        (Value::Bool(_) | Value::Null, Value::Bool(_) | Value::Null) => Ok(Value::Bool(false)),
        _ => Err(JsltError::InvalidInput(format!(
          "And (\"and\") operator must be 2 booleans (got \"{left} and {right}\")"
        ))),
      },
      OperatorTransformer::Or => match (&left, &right) {
        (Value::Bool(_) | Value::Null, Value::Bool(true))
        | (Value::Bool(true), Value::Bool(_) | Value::Null) => Ok(Value::Bool(true)),
        (Value::Bool(_) | Value::Null, Value::Bool(_) | Value::Null) => Ok(Value::Bool(false)),
        _ => Err(JsltError::InvalidInput(format!(
          "Or (\"/\") operator must be 2 booleans (got \"{left} or {right}\")"
        ))),
      },
      OperatorTransformer::Gt => match (&left, &right) {
        (Value::Number(left), Value::Number(right)) if left.is_u64() && right.is_u64() => {
          Ok(Value::Bool(
            left.as_u64().expect("Should be u64") > right.as_u64().expect("Should be u64"),
          ))
        }
        (Value::Number(left), Value::Number(right)) if left.is_i64() && right.is_i64() => {
          Ok(Value::Bool(
            left.as_i64().expect("Should be i64") > right.as_i64().expect("Should be i64"),
          ))
        }
        (Value::Number(left), Value::Number(right)) => Ok(Value::Bool(
          left.as_f64().expect("Should be f64") > right.as_f64().expect("Should be f64"),
        )),
        (Value::String(left), Value::String(right)) => Ok(Value::Bool(left > right)),
        _ => Err(JsltError::InvalidInput(format!(
          "GreaterThan (\">\") operator must be 2 numbers or strings (got \"{left} > {right}\")"
        ))),
      },
      OperatorTransformer::Gte => match (&left, &right) {
        (Value::Number(left), Value::Number(right)) if left.is_u64() && right.is_u64() => {
          Ok(Value::Bool(
            left.as_u64().expect("Should be u64") >= right.as_u64().expect("Should be u64"),
          ))
        }
        (Value::Number(left), Value::Number(right)) if left.is_i64() && right.is_i64() => {
          Ok(Value::Bool(
            left.as_i64().expect("Should be i64") >= right.as_i64().expect("Should be i64"),
          ))
        }
        (Value::Number(left), Value::Number(right)) => Ok(Value::Bool(
          left.as_f64().expect("Should be f64") >= right.as_f64().expect("Should be f64"),
        )),
        (Value::String(left), Value::String(right)) => Ok(Value::Bool(left >= right)),
        _ => Err(JsltError::InvalidInput(format!(
          "GreaterThan (\">\") operator must be 2 numbers or strings (got \"{left} > {right}\")"
        ))),
      },
      OperatorTransformer::Lt => match (&left, &right) {
        (Value::Number(left), Value::Number(right)) if left.is_u64() && right.is_u64() => {
          Ok(Value::Bool(
            left.as_u64().expect("Should be u64") < right.as_u64().expect("Should be u64"),
          ))
        }
        (Value::Number(left), Value::Number(right)) if left.is_i64() && right.is_i64() => {
          Ok(Value::Bool(
            left.as_i64().expect("Should be i64") < right.as_i64().expect("Should be i64"),
          ))
        }
        (Value::Number(left), Value::Number(right)) => Ok(Value::Bool(
          left.as_f64().expect("Should be f64") < right.as_f64().expect("Should be f64"),
        )),
        (Value::String(left), Value::String(right)) => Ok(Value::Bool(left < right)),
        _ => Err(JsltError::InvalidInput(format!(
          "LessThanEquals (\"<=\") operator must be 2 numbers or strings (got \"{left} < {right}\")"
        ))),
      },
      OperatorTransformer::Lte => match (&left, &right) {
        (Value::Number(left), Value::Number(right)) if left.is_u64() && right.is_u64() => {
          Ok(Value::Bool(
            left.as_u64().expect("Should be u64") <= right.as_u64().expect("Should be u64"),
          ))
        }
        (Value::Number(left), Value::Number(right)) if left.is_i64() && right.is_i64() => {
          Ok(Value::Bool(
            left.as_i64().expect("Should be i64") <= right.as_i64().expect("Should be i64"),
          ))
        }
        (Value::Number(left), Value::Number(right)) => Ok(Value::Bool(
          left.as_f64().expect("Should be f64") <= right.as_f64().expect("Should be f64"),
        )),
        (Value::String(left), Value::String(right)) => Ok(Value::Bool(left <= right)),
        _ => Err(JsltError::InvalidInput(format!(
          "LessThanEquals (\"<=\") operator must be 2 numbers or strings (got \"{left} < {right}\")"
        ))),
      },
      OperatorTransformer::Equal => Ok(Value::Bool(left == right)),
      OperatorTransformer::NotEqual => Ok(Value::Bool(left != right)),
      OperatorTransformer::Pipe => unreachable!(),
    }
  }
}

impl format::Display for OperatorExprTransformer {
  fn fmt(&self, f: &mut format::Formatter<'_>) -> fmt::Result {
    let OperatorExprTransformer { lhs, operator, rhs } = self;

    format::Display::fmt(lhs.as_ref(), f)?;

    write!(f, " {operator} ")?;

    format::Display::fmt(rhs.as_ref(), f)
  }
}

#[derive(Debug)]
pub struct ForTransformer<B> {
  pub(super) source: Box<ExprTransformer>,

  pub(super) condition: Option<ExprTransformer>,

  pub(super) output: Box<B>,
}

impl<B> FromPairs for ForTransformer<B>
where
  B: FromPairs,
{
  fn from_pairs(pairs: &mut Pairs<Rule>) -> Result<Self> {
    let source = ExprTransformer::from_pairs(pairs)?;

    let output = B::from_pairs(pairs)?;

    let condition = match pairs.peek() {
      Some(pair) if matches!(pair.as_rule(), Rule::IfCondition) => {
        Some(ExprTransformer::from_pairs(&mut pair.into_inner())?)
      }
      _ => None,
    };

    Ok(ForTransformer {
      source: Box::new(source),
      condition,
      output: Box::new(output),
    })
  }
}

impl<B> format::Display for ForTransformer<B>
where
  B: format::Display,
{
  fn fmt(&self, f: &mut format::Formatter<'_>) -> fmt::Result {
    let ForTransformer {
      source,
      condition,
      output,
    } = self;

    f.write_str("for (")?;
    format::Display::fmt(source.as_ref(), f)?;
    f.write_str(")\n")?;

    let mut slot = None;
    let mut state = Default::default();

    let mut writer = format::PadAdapter::wrap(f, &mut slot, &mut state);
    format::Display::fmt(output.as_ref(), &mut writer)?;

    if let Some(condition) = condition {
      writer.write_str("\n  if (")?;
      format::Display::fmt(condition, &mut writer)?;
      writer.write_char(')')?;
    }

    Ok(())
  }
}

#[derive(Debug)]
pub struct IfStatementTransformer {
  condition: Box<ExprTransformer>,
  value: Box<ExprTransformer>,
  fallback: Option<Box<ExprTransformer>>,
}

impl FromPairs for IfStatementTransformer {
  fn from_pairs(pairs: &mut Pairs<Rule>) -> Result<Self> {
    let mut pairs = expect_inner!(pairs, Rule::IfStatement)?;

    let mut condition_paris = expect_inner!(pairs, Rule::IfCondition)?;

    let condition = ExprTransformer::from_pairs(&mut condition_paris).map(Box::new)?;

    let value = ExprTransformer::from_pairs(&mut pairs).map(Box::new)?;

    let fallback = (pairs.len() != 0)
      .then(|| ExprTransformer::from_pairs(&mut pairs).map(Box::new))
      .transpose()?;

    Ok(IfStatementTransformer {
      condition,
      value,
      fallback,
    })
  }
}

impl Transform for IfStatementTransformer {
  fn transform_value(&self, context: Context<'_>, input: &Value) -> Result<Value> {
    if builtins::boolean_cast(
      &self
        .condition
        .transform_value(Context::Borrowed(&context), input)?,
    ) {
      self.value.transform_value(context, input)
    } else {
      self
        .fallback
        .as_ref()
        .map(|fallback| fallback.transform_value(context, input))
        .unwrap_or_else(|| Ok(Value::Null))
    }
  }
}

impl format::Display for IfStatementTransformer {
  fn fmt(&self, f: &mut format::Formatter<'_>) -> fmt::Result {
    let IfStatementTransformer {
      condition,
      value,
      fallback,
    } = self;

    f.write_str("if (")?;
    format::Display::fmt(condition.as_ref(), f)?;
    f.write_str(")\n")?;

    let mut slot = None;
    let mut state = Default::default();

    let mut writer = format::PadAdapter::wrap(f, &mut slot, &mut state);

    format::Display::fmt(value.as_ref(), &mut writer)?;

    if let Some(fallback) = fallback {
      f.write_str("\nelse\n")?;

      let mut slot = None;
      let mut state = Default::default();

      let mut writer = format::PadAdapter::wrap(f, &mut slot, &mut state);

      format::Display::fmt(fallback.as_ref(), &mut writer)?;
    }

    Ok(())
  }
}

#[derive(Debug)]
pub struct FunctionCallTransformer {
  name: String,
  arguments: Vec<ExprTransformer>,
  accessor: Option<AccessorTransformer>,
}

impl FromPairs for FunctionCallTransformer {
  fn from_pairs(pairs: &mut Pairs<Rule>) -> Result<Self> {
    let mut pairs = expect_inner!(pairs, Rule::FunctionCall)?;

    let name = pairs
      .next()
      .ok_or(JsltError::UnexpectedEnd)?
      .as_str()
      .to_owned();

    let arguments = pairs
      .next()
      .ok_or(JsltError::UnexpectedEnd)?
      .into_inner()
      .map(|pair| ExprTransformer::from_pairs(&mut Pairs::single(pair)))
      .collect::<Result<_, _>>()?;

    let accessor = pairs
      .next()
      .map(|pair| AccessorTransformer::from_pairs(&mut Pairs::single(pair)))
      .transpose()?;

    Ok(FunctionCallTransformer {
      name,
      arguments,
      accessor,
    })
  }
}

impl Transform for FunctionCallTransformer {
  fn transform_value(&self, context: Context<'_>, input: &Value) -> Result<Value> {
    let function = context
      .functions
      .get(&self.name)
      .ok_or_else(|| JsltError::RuntimeError(format!("Unknown Functuion: {}", self.name)))?
      .clone();

    let result = function.call(
      Context::Borrowed(&context),
      input,
      &self
        .arguments
        .iter()
        .map(|arg| arg.transform_value(Context::Borrowed(&context), input))
        .collect::<Result<Vec<_>>>()?,
    )?;

    match self.accessor.as_ref() {
      Some(accessor) => accessor.transform_value(Context::Borrowed(&context), &result),
      None => Ok(result),
    }
  }
}

impl format::Display for FunctionCallTransformer {
  fn fmt(&self, f: &mut format::Formatter<'_>) -> fmt::Result {
    let FunctionCallTransformer {
      name,
      arguments,
      accessor,
    } = self;

    write!(f, "{name}(")?;

    if !arguments.is_empty() {
      let last_argument_index = arguments.len() - 1;

      for (index, item) in arguments.iter().enumerate() {
        format::Display::fmt(item, f)?;

        if index != last_argument_index {
          f.write_str(", ")?;
        }
      }
    }

    f.write_char(')')?;

    if let Some(accessor) = accessor {
      format::Display::fmt(accessor, f)?;
    }

    Ok(())
  }
}

#[derive(Debug)]
pub struct FunctionDefTransformer {
  name: String,
  arguments: Vec<String>,
  expr: Arc<ExprTransformer>,
  next: Box<ExprTransformer>,
}

impl FromPairs for FunctionDefTransformer {
  fn from_pairs(pairs: &mut Pairs<Rule>) -> Result<Self> {
    let mut pairs = expect_inner!(pairs, Rule::FunctionDef)?;

    let name = pairs
      .next()
      .ok_or(JsltError::UnexpectedEnd)?
      .as_str()
      .to_owned();

    let mut arguments = Vec::new();

    while pairs
      .peek()
      .map(|pair| matches!(pair.as_rule(), Rule::Ident))
      .unwrap_or(false)
    {
      arguments.push(pairs.next().expect("was peeked").as_str().to_owned());
    }

    let expr = ExprTransformer::from_pairs(&mut pairs).map(Arc::new)?;

    let next = ExprTransformer::from_pairs(&mut pairs).map(Box::new)?;

    Ok(FunctionDefTransformer {
      name,
      arguments,
      expr,
      next,
    })
  }
}

impl Transform for FunctionDefTransformer {
  fn transform_value(&self, mut context: Context<'_>, input: &Value) -> Result<Value> {
    let function = DynamicFunction {
      name: self.name.clone(),
      arguments: self.arguments.clone(),
      expr: self.expr.clone(),
    };

    context
      .to_mut()
      .functions
      .insert(self.name.clone(), JsltFunction::Dynamic(function));

    self.next.transform_value(context, input)
  }
}

impl format::Display for FunctionDefTransformer {
  fn fmt(&self, f: &mut format::Formatter<'_>) -> fmt::Result {
    let FunctionDefTransformer {
      name,
      arguments,
      expr,
      next,
    } = self;

    writeln!(f, "def {name}({})", arguments.join(", "))?;

    let mut slot = None;
    let mut state = Default::default();

    let mut writer = format::PadAdapter::wrap(f, &mut slot, &mut state);
    format::Display::fmt(expr.as_ref(), &mut writer)?;

    f.write_str("\n\n")?;

    format::Display::fmt(next.as_ref(), f)
  }
}

#[derive(Debug)]
pub struct VariableDefTransformer {
  name: String,
  value: Box<ExprTransformer>,
  next: Box<ExprTransformer>,
}

impl FromPairs for VariableDefTransformer {
  fn from_pairs(pairs: &mut Pairs<Rule>) -> Result<Self> {
    let mut pairs = expect_inner!(pairs, Rule::VariableDef)?;

    let name = pairs
      .next()
      .ok_or(JsltError::UnexpectedEnd)?
      .as_str()
      .to_owned();

    let value = ExprTransformer::from_pairs(&mut pairs).map(Box::new)?;
    let next = ExprTransformer::from_pairs(&mut pairs).map(Box::new)?;

    Ok(VariableDefTransformer { name, value, next })
  }
}

impl Transform for VariableDefTransformer {
  fn transform_value(&self, mut context: Context<'_>, input: &Value) -> Result<Value> {
    let name = self.name.clone();
    let value = self
      .value
      .transform_value(Context::Borrowed(&context), input)?;

    context.to_mut().variables.insert(name, value);

    self.next.transform_value(context, input)
  }
}

impl format::Display for VariableDefTransformer {
  fn fmt(&self, f: &mut format::Formatter<'_>) -> fmt::Result {
    let VariableDefTransformer { name, value, next } = self;

    write!(f, "let {name} = ")?;
    format::Display::fmt(value.as_ref(), f)?;
    f.write_str("\n\n")?;

    format::Display::fmt(next.as_ref(), f)
  }
}<|MERGE_RESOLUTION|>--- conflicted
+++ resolved
@@ -171,6 +171,8 @@
 
 impl OperatorExprTransformer {
   pub fn from_inner_vec(mut pairs: Vec<Pair<Rule>>) -> Result<Self> {
+    impl_operator_parse!(pairs, Pipe);
+
     impl_operator_parse!(pairs, And);
     impl_operator_parse!(pairs, Or);
     impl_operator_parse!(pairs, Gt);
@@ -181,14 +183,9 @@
     impl_operator_parse!(pairs, NotEqual);
 
     impl_operator_parse!(pairs, Mul);
-<<<<<<< HEAD
-    impl_operator_parse!(pairs, Div);
-    impl_operator_parse!(pairs, Pipe);
-=======
     impl_operator_parse!(pairs, Add);
     impl_operator_parse!(pairs, Div, true);
     impl_operator_parse!(pairs, Sub, true);
->>>>>>> c3b66b93
 
     Err(JsltError::InvalidInput(format!(
       "Could not evaluate the expession {pairs:#?}",
